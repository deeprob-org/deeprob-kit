<<<<<<< HEAD
# MIT License: Copyright (c) 2021 Lorenzo Loconte, Gennaro Gala
=======
from typing import Optional, Union, Any

import numpy as np
import torch
import torch.nn.functional as F
from torch import nn
from torch.utils import data
from torchvision import transforms
from torchvision import models
from tqdm import tqdm

from deeprob.utils.statistics import compute_fid

>>>>>>> ff264414

class RunningAverageMetric:
    def __init__(self):
        """
        Initialize a running average metric object.
        """
        self.__samples_counter = 0
        self.__metric_accumulator = 0.0

    def __call__(self, metric: float, num_samples: int):
        """
        Accumulate a metric value.

        :param metric: The metric value.
        :param num_samples: The number of samples from which the metric is estimated.
        :raises ValueError: If the number of samples is not positive.
        """
        if num_samples <= 0:
            raise ValueError("The number of samples must be positive")
        self.__samples_counter += num_samples
        self.__metric_accumulator += metric * num_samples

    def reset(self):
        """
        Reset the running average metric accumulator.
        """
        self.__samples_counter = 0
        self.__metric_accumulator = 0.0

    def average(self) -> float:
        """
        Get the metric average.

        :return: The metric average.
        """
        return self.__metric_accumulator / self.__samples_counter


def fid_score(
    dataset1: Union[data.Dataset, torch.Tensor],
    dataset2: Union[data.Dataset, torch.Tensor],
    model: Optional[nn.Module] = None,
    transform: Optional[Any] = None,
    batch_size: int = 100,
    num_workers: int = 0,
    device: Optional[torch.device] = None,
    verbose: bool = True
) -> float:
    """
    Compute the Frechet Inception Distance (FID) between two data samples.
    This implementation has been readapted from https://github.com/mseitzer/pytorch-fid.
    IMPORTANT NOTE: The computed FID score is not comparable with other FID scores based on Tensorflow's InceptionV3.

    :param dataset1: The first samples data set.
    :param dataset2: The second samples data set.
    :param model: The model to use to extract the features.
                  If None the Torchvision's InceptionV3 model pretrained on ImageNet will be used.
    :param transform: An optional transformation to apply to every sample. If transform and model are both None,
                      then the transformation resizes to 3x299x299 and normalizes values from (0, 1) to (-1, 1).
    :param batch_size: The batch size to use when extracting features.
    :param num_workers: The number of workers used for the data loaders.
    :param device: The device used to run the model. If it's None 'cuda' will be used, if available.
    :param verbose: Whether to enable verbose mode.
    :return The FID score.
    """
    if model is None:
        # Load the InceptionV3 model pretrained on ImageNet
        model = models.inception_v3(pretrained=True, aux_logits=False, transform_input=False)

        # Remove dropout and fully-connected layers (we are interested in extracted features)
        model.dropout = nn.Identity()
        model.fc = nn.Identity()

        # Set the transformation
        if transform is None:
            transform = transforms.Compose([
                transforms.Lambda(lambda x: F.interpolate(x, (299, 299), mode='bilinear', align_corners=False)),
                transforms.Normalize((0.5,), (0.5,))
            ])

    # Extract the features of the two data sets
    features1 = extract_features(
        model, dataset1, transform, device=device, verbose=verbose,
        batch_size=batch_size, num_workers=num_workers
    )
    features2 = extract_features(
        model, dataset2, transform, device=device, verbose=verbose,
        batch_size=batch_size, num_workers=num_workers
    )

    # Compute the statistics (mean and covariance of the features)
    features1, features2 = features1.cpu().numpy(), features2.cpu().numpy()
    mean1, cov1 = np.mean(features1, axis=0), np.cov(features1, rowvar=False)
    mean2, cov2 = np.mean(features2, axis=0), np.cov(features2, rowvar=False)

    # Compute and return the FID score
    return compute_fid(mean1, cov1, mean2, cov2)


def extract_features(
    model: nn.Module,
    dataset: Union[data.Dataset, torch.Tensor],
    transform: Optional[Any] = None,
    device: Optional[torch.device] = None,
    verbose: bool = True,
    **kwargs
) -> torch.Tensor:
    """
    Extract the features produced by a model using a data set.

    :param model: The model to use to extract the features.
    :param dataset: The data set.
    :param transform: An optional transformation to apply to every sample.
    :param device: The device used to run the model. If it's None 'cuda' will be used, if available.
    :param verbose: Whether to enable verbose mode.
    :param kwargs: Additional parameters to pass to the data loader.
    :return: The extracted features for each data sample.
    """
    # Get the device to use
    if device is None:
        device = torch.device('cuda' if torch.cuda.is_available() else 'cpu')
    print("Extract features using device: {}".format(device))

    # Instantiate the data loader
    data_loader = data.DataLoader(dataset, **kwargs)
    if verbose:
        data_loader = tqdm(
            data_loader, leave=False, bar_format='{l_bar}{bar:24}{r_bar}', unit='batch'
        )

    # Make sure the model is in evaluation mode
    # Moreover, move it to the desired device
    model.eval()
    model.to(device)

    # Extract the features
    with torch.no_grad():
        features = list()
        for batch in data_loader:
            if transform is not None:
                batch = transform(batch)
            batch = batch.to(device)
            batch_features = model(batch)
            features.append(batch_features)
    return torch.cat(features, dim=0)<|MERGE_RESOLUTION|>--- conflicted
+++ resolved
@@ -1,6 +1,5 @@
-<<<<<<< HEAD
 # MIT License: Copyright (c) 2021 Lorenzo Loconte, Gennaro Gala
-=======
+
 from typing import Optional, Union, Any
 
 import numpy as np
@@ -14,7 +13,6 @@
 
 from deeprob.utils.statistics import compute_fid
 
->>>>>>> ff264414
 
 class RunningAverageMetric:
     def __init__(self):
