--- conflicted
+++ resolved
@@ -1,10 +1,6 @@
-<<<<<<< HEAD
 # MIT License: Copyright (c) 2021 Lorenzo Loconte, Gennaro Gala, Federico Luzzi
 
-from typing import Tuple, Union, List
-=======
 from typing import Union, Tuple
->>>>>>> ff264414
 
 import numpy as np
 from scipy import linalg
