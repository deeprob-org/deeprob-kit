--- conflicted
+++ resolved
@@ -73,16 +73,13 @@
         dequantize=True, logit=0.01
     ).eval()
     assert_flow_inverse(realnvp, flattened_data)
-<<<<<<< HEAD
     assert_sampling_autograd(realnvp)
-=======
     with pytest.raises(ValueError):
         RealNVP1d(10, n_flows=0)
     with pytest.raises(ValueError):
         RealNVP1d(10, depth=0)
     with pytest.raises(ValueError):
         RealNVP1d(10, units=0)
->>>>>>> a0d0d739
 
 
 def test_realnvp2d(data):
@@ -99,9 +96,7 @@
         dequantize=True, logit=0.01
     ).eval()
     assert_flow_inverse(realnvp, data)
-<<<<<<< HEAD
     assert_sampling_autograd(realnvp)
-=======
     with pytest.raises(ValueError):
         RealNVP2d((3, 8, 8), n_flows=0)
     with pytest.raises(ValueError):
@@ -110,7 +105,6 @@
         RealNVP2d((3, 8, 8), channels=0)
     with pytest.raises(NotImplementedError):
         RealNVP2d((3, 8, 8), network='unknown')
->>>>>>> a0d0d739
 
 
 def test_maf(flattened_data):
@@ -127,13 +121,10 @@
         dequantize=True, logit=0.01
     ).eval()
     assert_flow_inverse(maf, flattened_data)
-<<<<<<< HEAD
     assert_sampling_autograd(maf)
-=======
     with pytest.raises(ValueError):
         MAF(10, n_flows=0)
     with pytest.raises(ValueError):
         MAF(10, depth=0)
     with pytest.raises(ValueError):
         MAF(10, units=0)
->>>>>>> a0d0d739
